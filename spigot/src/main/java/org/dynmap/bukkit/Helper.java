package org.dynmap.bukkit;

import org.bukkit.Bukkit;
import org.dynmap.Log;
import org.dynmap.bukkit.helper.BukkitVersionHelper;
import org.dynmap.bukkit.helper.BukkitVersionHelperCB;
import org.dynmap.bukkit.helper.BukkitVersionHelperGlowstone;
import org.dynmap.bukkit.helper.v113.BukkitVersionHelperSpigot113;
import org.dynmap.bukkit.helper.v113_1.BukkitVersionHelperSpigot113_1;
import org.dynmap.bukkit.helper.v113_2.BukkitVersionHelperSpigot113_2;
import org.dynmap.bukkit.helper.v114.BukkitVersionHelperSpigot114;
import org.dynmap.bukkit.helper.v114_1.BukkitVersionHelperSpigot114_1;
import org.dynmap.bukkit.helper.v115.BukkitVersionHelperSpigot115;

public class Helper {
    
    public static final BukkitVersionHelper getHelper() {
        if (BukkitVersionHelper.helper == null) {
        	String v = Bukkit.getServer().getVersion();
            Log.info("version=" + v);
            if (v.contains("MCPC")) {
                Log.severe("*********************************************************************************");
                Log.severe("* MCPC-Plus is no longer supported via the Bukkit version of Dynmap.            *");
                Log.severe("* Install the appropriate Forge version of Dynmap.                              *");
                Log.severe("* Add the DynmapCBBridge plugin to enable support for Dynmap-compatible plugins *");
                Log.severe("*********************************************************************************");
            }
            else if(v.contains("BukkitForge")) {
                Log.severe("*********************************************************************************");
                Log.severe("* BukkitForge is not supported via the Bukkit version of Dynmap.                *");
                Log.severe("* Install the appropriate Forge version of Dynmap.                              *"); 
                Log.severe("* Add the DynmapCBBridge plugin to enable support for Dynmap-compatible plugins *");
                Log.severe("*********************************************************************************");
            }
            else if(Bukkit.getServer().getClass().getName().contains("GlowServer")) {
                Log.info("Loading Glowstone support");
                BukkitVersionHelper.helper = new BukkitVersionHelperGlowstone();
            }
<<<<<<< HEAD
            else if (v.contains("(MC: 1.15)")) {
=======
			else if (v.contains("(MC: 1.15)")) {
>>>>>>> 700259f9
                BukkitVersionHelper.helper = new BukkitVersionHelperSpigot115();
            }
            else if (v.contains("(MC: 1.14.1)") || v.contains("(MC: 1.14.2)") ||
                v.contains("(MC: 1.14.3)") ||  v.contains("(MC: 1.14.4)")) {
                BukkitVersionHelper.helper = new BukkitVersionHelperSpigot114_1();
            }
            else if (v.contains("(MC: 1.14)")) {
                BukkitVersionHelper.helper = new BukkitVersionHelperSpigot114();
            }
            else if (v.contains("(MC: 1.13.2)")) {
                BukkitVersionHelper.helper = new BukkitVersionHelperSpigot113_2();
            }
            else if (v.contains("(MC: 1.13.1)")) {
                BukkitVersionHelper.helper = new BukkitVersionHelperSpigot113_1();
            }
            else if (v.contains("(MC: 1.13)")) {
            	BukkitVersionHelper.helper = new BukkitVersionHelperSpigot113();
            }
            else {
            	BukkitVersionHelper.helper = new BukkitVersionHelperCB();
            }
        }
        return BukkitVersionHelper.helper;
    }

}
<|MERGE_RESOLUTION|>--- conflicted
+++ resolved
@@ -36,11 +36,7 @@
                 Log.info("Loading Glowstone support");
                 BukkitVersionHelper.helper = new BukkitVersionHelperGlowstone();
             }
-<<<<<<< HEAD
             else if (v.contains("(MC: 1.15)")) {
-=======
-			else if (v.contains("(MC: 1.15)")) {
->>>>>>> 700259f9
                 BukkitVersionHelper.helper = new BukkitVersionHelperSpigot115();
             }
             else if (v.contains("(MC: 1.14.1)") || v.contains("(MC: 1.14.2)") ||
@@ -66,4 +62,4 @@
         return BukkitVersionHelper.helper;
     }
 
-}
+}