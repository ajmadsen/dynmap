--- conflicted
+++ resolved
@@ -30,11 +30,7 @@
     implementation(project(':bukkit-helper-114-1')) { 
         transitive = false
     }
-<<<<<<< HEAD
     implementation(project(':bukkit-helper-115')) { 
-=======
-	implementation(project(':bukkit-helper-115')) { 
->>>>>>> 700259f9
         transitive = false
     }
 }
@@ -66,11 +62,7 @@
         include(dependency(':bukkit-helper-113-2'))
         include(dependency(':bukkit-helper-114'))
         include(dependency(':bukkit-helper-114-1'))
-<<<<<<< HEAD
         include(dependency(':bukkit-helper-115'))
-=======
-		include(dependency(':bukkit-helper-115'))
->>>>>>> 700259f9
 	}
 	relocate('org.bstats', 'org.dynmap.bstats')
     destinationDir = file '../target'
