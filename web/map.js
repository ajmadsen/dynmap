"use strict";
//if (!console) console = { log: function() {} }; 

var maptypes = {};
var clocks = {};

function splitArgs(s) {
	var r = s.split(' ');
	delete arguments[0];
	var obj = {};
	var index = 0;
	$.each(arguments, function(argumentIndex, argument) {
		if (!argumentIndex) { return; }
		var value = r[argumentIndex-1];
		obj[argument] = value;
	});
	return obj;
}

function swtch(value, options, defaultOption) {
	return (options[value] || defaultOption)(value);
}

function DynMapType() { }
DynMapType.prototype = {
	onTileUpdated: function(tile, tileName) {
		var src = this.dynmap.getTileUrl(tileName);
		tile.attr('src', src);
		tile.show();
	},
	updateTileSize: function(zoom) {}
};

function Location(world, x, y, z) {
	this.world = world;
	this.x = x;
	this.y = y;
	this.z = z;
}

function DynMap(options) {
	var me = this;
	me.options = options;
	$.getJSON(me.options.updateUrl + 'configuration', function(configuration) {
		me.configure(configuration);
		me.initialize();
	});
}
DynMap.prototype = {
	worlds: {},
	registeredTiles: [],
	players: {},
	chatPopups: [],
	lasttimestamp: '0',
	followingPlayer: '',
	configure: function(configuration) {
		var me = this;
		$.extend(me.options, configuration);
		
		$.each(me.options.worlds, function(index, worldentry) {
			var world = me.worlds[worldentry.name] = $.extend({}, worldentry, {
				maps: {}
			});
			
			$.each(worldentry.maps, function(index, mapentry) {
				var map = $.extend({}, mapentry, {
					world: world,
					dynmap: me
				});
				map = world.maps[mapentry.name] = maptypes[mapentry.type](map);
				
				world.defaultmap = world.defaultmap || map;
			});
			me.defaultworld = me.defaultworld || world;
		});
	},
	initialize: function() {
		var me = this;
		
		var container = $(me.options.container);
		container.addClass('dynmap');
		
		var mapContainer;
		(mapContainer = $('<div/>'))
			.addClass('map')
			.appendTo(container);
		
		var map = this.map = new google.maps.Map(mapContainer.get(0), {
			zoom: 1,
			center: new google.maps.LatLng(0, 1),
			navigationControl: true,
			navigationControlOptions: {
				style: google.maps.NavigationControlStyle.DEFAULT
			},
			scaleControl: false,
			mapTypeControl: false,
			streetViewControl: false,
			backgroundColor: 'none'
		});
		
		map.zoom_changed = function() {
			me.maptype.updateTileSize(me.map.zoom);
		};

		google.maps.event.addListener(map, 'dragstart', function(mEvent) {
			me.followPlayer('');
		});
		// TODO: Enable hash-links.
		/*google.maps.event.addListener(map, 'zoom_changed', function() {
			me.updateLink();
		});
		google.maps.event.addListener(map, 'center_changed', function() {
			me.updateLink();
		});*/

		// Sidebar
		var sidebar = me.sidebar = $('<div/>')
			.addClass('sidebar')
			.appendTo(container);
		
		var panel = $('<div/>')
			.addClass('panel')
			.appendTo(sidebar);
		
		// Pin button.
		var pinbutton = $('<div/>')
			.addClass('pin')
			.click(function() {
				sidebar.toggleClass('pinned');
			})
			.appendTo(panel);
		
		// Worlds
		var worldlist;
		$('<fieldset/>')
			.append($('<legend/>').text('Map Types'))
			.append(me.worldlist = worldlist = $('<ul/>').addClass('worldlist'))
			.appendTo(panel);
		
		$.each(me.worlds, function(index, world) {
			var maplist; 
			world.element = $('<li/>')
				.addClass('world')
				.text(world.title)
				.append(maplist = $('<ul/>')
						.addClass('maplist')
						)
				.data('world', world)
				.appendTo(worldlist);
			
			$.each(world.maps, function(index, map) {
				me.map.mapTypes.set(map.world.name + '.' + map.name, map);
				
				map.element = $('<li/>')
					.addClass('map')
					.append($('<a/>')
							.attr({ title: map.title, href: '#' })
							.addClass('maptype')
							.css({ backgroundImage: 'url(' + (map.icon || 'block_' + map.name + '.png') + ')' })
							.text(map.title)
							)
					.click(function() {
						me.selectMap(map);
					})
					.data('map', map)
					.appendTo(maplist);
			});
		});

		// The clock
		var largeclock = $('<div/>')
			.addClass('largeclock')
			.appendTo(container);
		var clock = me.clock = clocks['timeofday'](
			$('<div/>')
			.appendTo(largeclock)
		);
		var clockdigital = me.clockdigital = clocks['digital'](
			$('<div/>')
			.appendTo(largeclock)
		);
		
		// The Player List
		var playerlist;
		$('<fieldset/>')
			.append($('<legend/>').text('Players'))
			.append(me.playerlist = playerlist = $('<ul/>').addClass('playerlist'))
			.appendTo(panel);
		
		// The Compass
		var compass = $('<div/>')
			.addClass('compass')
			.appendTo(container);
		
		// The chat
		if (me.options.showchat === 'modal') {
			var chat = me.chat = $('<div/>')
				.addClass('chat')
				.appendTo(container);
			var messagelist = me.messagelist = $('<div/>')
				.addClass('messagelist')
				.appendTo(chat);
			var chatinput = me.chatinput = $('<input/>')
				.addClass('chatinput')
				.attr({
					id: 'chatinput',
					type: 'text',
					value: ''
				})
				.keydown(function(event) {
					if (event.keyCode === '13') {
						event.preventDefault();
						sendChat(chatinput.val());
						chatinput.val('');
					}
				})
				.appendTo(chat);
		}
		
		// TODO: Enable hash-links.
		/*
		var link;
		var linkbox = me.linkbox = $('<div/>')
			.addClass('linkbox')
			.append(link=$('<input type="text" />'))
			.data('link', link)
			.appendTo(container);*/
		
		$('<div/>')
			.addClass('hitbar')
			.appendTo(panel);
		
		var alertbox = me.alertbox = $('<div/>')
			.addClass('alertbox')
			.appendTo(container);
		
		me.selectMap(me.defaultworld.defaultmap);
		
		setTimeout(function() { me.update(); }, me.options.updaterate);
	},
	selectMap: function(map, completed) {
		if (!map) { throw "Cannot select map " + map; }
		var me = this;
		me.map.setMapTypeId('none');
		me.world = map.world;
		me.maptype = map;
		me.maptype.updateTileSize(me.map.zoom);
		window.setTimeout(function() {
			me.map.setMapTypeId(map.world.name + '.' + map.name);
			if (completed) { completed(); }
		}, 1);
		$('.map', me.worldlist).removeClass('selected');
		$(map.element).addClass('selected');
	},
	selectWorld: function(world, completed) {
		var me = this;
		if (typeof(world) === 'String') { world = me.worlds[world]; }
		if (me.world === world) {
			if (completed) { completed(); }
			return;
		}
		me.selectMap(world.defaultmap, completed);
	},
	panTo: function(location, completed) {
		var me = this;
		me.selectWorld(location.world, function() {
			var position = me.map.getProjection().fromWorldToLatLng(location.x, location.y, location.z);
			me.map.panTo(position);
		});
	},
	update: function() {
		var me = this;
		
		// TODO: is there a better place for this?
		this.cleanPopups();
		
		$.getJSON(me.options.updateUrl + "world/" + me.world.name + "/" + me.lasttimestamp, function(update) {
				me.alertbox.hide();
			
				me.clock.setTime(update.servertime);
				me.clockdigital.setTime(update.servertime);

				var newplayers = {};
				$.each(update.players, function(index, playerUpdate) {
					var name = playerUpdate.name;
					var player = me.players[name];
					if (player) {
						me.updatePlayer(player, playerUpdate);
					} else {
						me.addPlayer(playerUpdate);
					}
					newplayers[name] = player;
				});
				var name;
				for(name in me.players) {
					var player = me.players[name];
					if(!(name in newplayers)) {
						me.removePlayer(player);
					}
				}
				
				$.each(update.updates, function(index, update) {
					swtch(update.type, {
						tile: function() {
							
							if(me.lasttimestamp <= update.timestamp || !me.options.jsonfile)
								me.onTileUpdated(update.name);
						},
						chat: function() {
<<<<<<< HEAD
							if (!me.options.showchat) {
								return;
							}
							me.onPlayerChat(update.playerName, update.message);
						},
						webchat: function() {
							if (!me.options.showchat) {
								return;
							}
							me.onPlayerChat('[WEB]' + update.playerName, update.message);
=======
						    if (!me.options.showchatballoons)
						    	return;
							
							if(me.lasttimestamp <= update.timestamp  || !me.options.jsonfile)
								me.onPlayerChat(update.playerName, update.message);
>>>>>>> 6ab82174
						}
					}, function(type) {
						console.log('Unknown type ', type, '!');
					});
					/* remove older messages from chat*/
					//var timestamp = event.timeStamp;
					//var divs = $('div[rel]');
					//divs.filter(function(i){return parseInt(divs[i].attr('rel')) > timestamp+me.options.messagettl;}).remove();
				});
<<<<<<< HEAD
				
=======
	 
				for(var m in me.markers) {
					var marker = me.markers[m];
					if(!(m in newmarkers)) {
						marker.remove(null);
						if (marker.playerRow) {
							marker.playerRow.remove();
						}
						delete me.markers[m];
					}
				}
				me.lasttimestamp = update.timestamp;
>>>>>>> 6ab82174
				setTimeout(function() { me.update(); }, me.options.updaterate);
			}, function(request, statusText, ex) {
				me.alertbox
					.text('Could not update map')
					.show();
				setTimeout(function() { me.update(); }, me.options.updaterate);
			}
		);
	},
	getTileUrl: function(tileName, always) {
		var me = this;
		var tile = me.registeredTiles[tileName];
		
		if(tile) {
			return me.options.tileUrl + me.world.name + '/' + tileName + '?' + tile.lastseen;
		} else {
			return me.options.tileUrl + me.world.name + '/' + tileName + '?0';
		}
	},
	registerTile: function(mapType, tileName, tile) {
		this.registeredTiles[tileName] = {
				tileElement: tile,
				mapType: mapType,
				lastseen: '0'
		};
	},
	unregisterTile: function(mapType, tileName) {
		delete this.registeredTiles[tileName];
	},
	cleanPopups: function() {
		var POPUP_LIFE = 8000;
		var d = new Date();
		var now = d.getTime();
		var popupIndex;
		for (popupIndex in this.chatPopups)
		{
			var popup = this.chatPopups[popupIndex];
			if (now - popup.popupTime > POPUP_LIFE)
			{
				popup.infoWindow.close();
				popup.infoWindow = null;
				delete this.chatPopups[popupIndex];
			}
		}
	},
	onPlayerChat: function(playerName, message) {
		var me = this;
		var chatPopups = this.chatPopups;
		var map = me.map;
		var player = me.players[playerName];
		var playerMarker = player && player.marker;
		if (me.options.showchat === 'balloons') {
			if (playerMarker)
			{
				var popup = chatPopups[playerName];
				if (!popup) {
					popup = { lines: [ message ] };
				} else {
					popup.lines[popup.lines.length] = message;
				}
	
				var MAX_LINES = 5;
				if (popup.lines.length > MAX_LINES)
				{
					popup.lines = popup.lines.slice(1);
				}
				var htmlMessage = '<div id="content"><b>' + playerName + "</b><br/><br/>";
				var line;
				for (line in popup.lines)
				{
					htmlMessage = htmlMessage + popup.lines[line] + "<br/>";
				}
				htmlMessage = htmlMessage + "</div>";
				var now = new Date();
				popup.popupTime = now.getTime();
				if (!popup.infoWindow) {
					popup.infoWindow = new google.maps.InfoWindow({
						disableAutoPan: !(me.options.focuschatballoons || false),
					    content: htmlMessage
					});
				} else {
					popup.infoWindow.setContent(htmlMessage);
				}
				popup.infoWindow.open(map, playerMarker);
				this.chatPopups[playerName] = popup;
			}
		} else if (me.options.showchat === 'modal') {
			var messagelist = me.messagelist;

			var messageRow = $('<div/>')
				.addClass('messagerow');

			var playerIconContainer = $('<span/>')
				.addClass('messageicon');

			if (me.options.showplayerfacesinmenu) {
				getMinecraftHead(playerName, 16, function(head) {
					messageRow.icon = $(head)
						.addClass('playerIcon')
						.appendTo(playerIconContainer);
				});
			}

			if (playerName !== 'Server') {
				var playerWorldContainer = $('<span/>')
				 .addClass('messagetext')
				 .text('['+me.world+']');
	
				var playerGroupContainer = $('<span/>')
				 .addClass('messagetext')
				 .text('[Group]');
			}

			var playerNameContainer = $('<span/>')
				.addClass('messagetext')
				.text(' '+playerName+': ');

			var playerMessageContainer = $('<span/>')
				.addClass('messagetext')
				.text(message);

			messageRow.append(playerIconContainer,playerNameContainer,playerMessageContainer);
			//messageRow.append(playerIconContainer,playerWorldContainer,playerGroupContainer,playerNameContainer,playerMessageContainer);
			setTimeout(function() { messageRow.remove(); }, me.options.messagettl);
			messagelist.append(messageRow);
			
			me.messagelist.show();
			//var scrollHeight = jQuery(me.messagelist).attr('scrollHeight');
			var scrollHeight = me.messagelist[0].scrollHeight;
			messagelist.scrollTop(scrollHeight);
		}
	},
	onTileUpdated: function(tileName) {
		var me = this;
		var tile = this.registeredTiles[tileName];
		
		if (tile) {
			tile.lastseen = this.lasttimestamp;
			tile.mapType.onTileUpdated(tile.tileElement, tileName);
		}
	},
	addPlayer: function(update) {
		var me = this;
		var player = me.players[update.name] = {
				name: update.name,
				location: new Location(me.worlds[update.world], parseFloat(update.x), parseFloat(update.y), parseFloat(update.z))
		};
		var location = player.location;
		// Create the player-marker.
		var markerPosition = me.map.getProjection().fromWorldToLatLng(location.x, location.y, location.z);
		player.marker = new CustomMarker(markerPosition, me.map, function(div) {
			var playerImage;
			$(div)
				.addClass('Marker')
				.addClass('playerMarker')
				.append(playerImage = $('<img/>')
						.attr({ src: 'player.png' }))
				.append($('<span/>')
					.addClass('playerName')
					.text(player.name));
			
			if (me.options.showplayerfacesonmap) {
				getMinecraftHead(player.name, 32, function(head) {
					$(head)
						.addClass('playericon')
						.prependTo(div);
					playerImage.remove();
				});
			}
		});
		
		// Create the player-menu-item.
		var playerIconContainer;
		var menuitem = player.menuitem = $('<li/>')
			.addClass('player')
			.append(playerIconContainer = $('<span/>')
					.addClass('playerIcon')
					.append($('<img/>').attr({ src: 'player_face.png' }))
					.attr({ title: 'Follow ' + player.name })
					.click(function() {
						var follow = player !== me.followingPlayer;
						me.followPlayer(follow ? player : null);
					})
					)
			.append($('<a/>')
					.attr({
						href: '#',
						title: 'Center on ' + player.name
						})
					.text(player.name)
					)
			.click(function(e) { me.panTo(player.location); })
			.appendTo(me.playerlist);
		if (me.options.showplayerfacesinmenu) {
			getMinecraftHead(player.name, 16, function(head) {
				$('img', playerIconContainer).remove();
				$(head).appendTo(playerIconContainer);
			});
		}
	},
	updatePlayer: function(player, update) {
		var me = this;
		var location = player.location = new Location(me.worlds[update.world], parseFloat(update.x), parseFloat(update.y), parseFloat(update.z));
		
		// Update the marker.
		var markerPosition = me.map.getProjection().fromWorldToLatLng(location.x, location.y, location.z);
		player.marker.toggle(me.world === location.world);
		player.marker.setPosition(markerPosition);
		
		// Update menuitem.
		player.menuitem.toggleClass('otherworld', me.world !== location.world);
		
		if (player === me.followingPlayer) {
			// Follow the updated player.
			me.panTo(player.location);
		}
	},
	removePlayer: function(player) {
		var me = this;
		
		delete me.players[player.name];
		
		// Remove the marker.
		player.marker.remove();
		
		// Remove menu item.
		player.menuitem.remove();
	},
	followPlayer: function(player) {
		var me = this;
		$('.following', me.playerlist).removeClass('following');
		
		if(player) {
			$(player.menuitem).addClass('following');
			me.panTo(player.location);
		}
		this.followingPlayer = player;
	}
	// TODO: Enable hash-links.
/*	updateLink: function() {
		var me = this;
		var url = location.href.match(/^[^#]+/);
		
		var a=url
			+ "#lat=" + me.map.getCenter().lat().toFixed(6)
			+ "&lng=" + me.map.getCenter().lng().toFixed(6)
			+ "&zoom=" + me.map.getZoom();
			me.linkbox.data('link').val(a);
	}*/
};<|MERGE_RESOLUTION|>--- conflicted
+++ resolved
@@ -103,7 +103,7 @@
 		};
 
 		google.maps.event.addListener(map, 'dragstart', function(mEvent) {
-			me.followPlayer('');
+			me.followPlayer(null);
 		});
 		// TODO: Enable hash-links.
 		/*google.maps.event.addListener(map, 'zoom_changed', function() {
@@ -277,6 +277,9 @@
 		$.getJSON(me.options.updateUrl + "world/" + me.world.name + "/" + me.lasttimestamp, function(update) {
 				me.alertbox.hide();
 			
+				if (!me.options.jsonfile)
+					me.lasttimestamp = update.timestamp;
+				
 				me.clock.setTime(update.servertime);
 				me.clockdigital.setTime(update.servertime);
 
@@ -307,24 +310,19 @@
 								me.onTileUpdated(update.name);
 						},
 						chat: function() {
-<<<<<<< HEAD
 							if (!me.options.showchat) {
 								return;
 							}
-							me.onPlayerChat(update.playerName, update.message);
+							if(me.lasttimestamp <= update.timestamp  || !me.options.jsonfile)
+								me.onPlayerChat(update.playerName, update.message);
 						},
 						webchat: function() {
 							if (!me.options.showchat) {
 								return;
 							}
-							me.onPlayerChat('[WEB]' + update.playerName, update.message);
-=======
-						    if (!me.options.showchatballoons)
-						    	return;
 							
 							if(me.lasttimestamp <= update.timestamp  || !me.options.jsonfile)
-								me.onPlayerChat(update.playerName, update.message);
->>>>>>> 6ab82174
+								me.onPlayerChat('[WEB]' + update.playerName, update.message);
 						}
 					}, function(type) {
 						console.log('Unknown type ', type, '!');
@@ -334,22 +332,6 @@
 					//var divs = $('div[rel]');
 					//divs.filter(function(i){return parseInt(divs[i].attr('rel')) > timestamp+me.options.messagettl;}).remove();
 				});
-<<<<<<< HEAD
-				
-=======
-	 
-				for(var m in me.markers) {
-					var marker = me.markers[m];
-					if(!(m in newmarkers)) {
-						marker.remove(null);
-						if (marker.playerRow) {
-							marker.playerRow.remove();
-						}
-						delete me.markers[m];
-					}
-				}
-				me.lasttimestamp = update.timestamp;
->>>>>>> 6ab82174
 				setTimeout(function() { me.update(); }, me.options.updaterate);
 			}, function(request, statusText, ex) {
 				me.alertbox
