package org.dynmap.bukkit;

import java.io.File;
import java.net.InetSocketAddress;
import java.util.HashSet;
import java.util.List;
import java.util.Set;
import java.util.concurrent.Callable;
import java.util.concurrent.Future;

import org.bukkit.ChatColor;
import org.bukkit.Chunk;
import org.bukkit.Location;
import org.bukkit.OfflinePlayer;
import org.bukkit.World;
import org.bukkit.block.Block;
import org.bukkit.block.BlockFace;
import org.bukkit.command.Command;
import org.bukkit.command.CommandSender;
import org.bukkit.entity.Player;
import org.bukkit.event.Event;
import org.bukkit.event.Event.Type;
import org.bukkit.event.block.BlockBreakEvent;
import org.bukkit.event.block.BlockBurnEvent;
import org.bukkit.event.block.BlockFadeEvent;
import org.bukkit.event.block.BlockFormEvent;
import org.bukkit.event.block.BlockFromToEvent;
import org.bukkit.event.block.BlockListener;
import org.bukkit.event.block.BlockPhysicsEvent;
import org.bukkit.event.block.BlockPistonExtendEvent;
import org.bukkit.event.block.BlockPistonRetractEvent;
import org.bukkit.event.block.BlockPlaceEvent;
import org.bukkit.event.block.BlockSpreadEvent;
import org.bukkit.event.block.LeavesDecayEvent;
import org.bukkit.event.block.SignChangeEvent;
import org.bukkit.event.entity.EntityExplodeEvent;
import org.bukkit.event.entity.EntityListener;
import org.bukkit.event.player.PlayerBedLeaveEvent;
import org.bukkit.event.player.PlayerChatEvent;
import org.bukkit.event.player.PlayerJoinEvent;
import org.bukkit.event.player.PlayerListener;
import org.bukkit.event.player.PlayerMoveEvent;
import org.bukkit.event.player.PlayerQuitEvent;
import org.bukkit.event.world.ChunkLoadEvent;
import org.bukkit.event.world.ChunkPopulateEvent;
import org.bukkit.event.world.SpawnChangeEvent;
import org.bukkit.event.world.WorldListener;
import org.bukkit.event.world.WorldLoadEvent;
import org.bukkit.event.world.WorldUnloadEvent;
import org.bukkit.plugin.Plugin;
import org.bukkit.plugin.PluginDescriptionFile;
import org.bukkit.plugin.PluginManager;
import org.bukkit.plugin.java.JavaPlugin;
import org.dynmap.DynmapAPI;
import org.dynmap.DynmapCore;
import org.dynmap.DynmapLocation;
import org.dynmap.DynmapWebChatEvent;
import org.dynmap.DynmapWorld;
import org.dynmap.Log;
import org.dynmap.MapManager;
import org.dynmap.PlayerList;
import org.dynmap.bukkit.permissions.BukkitPermissions;
import org.dynmap.bukkit.permissions.NijikokunPermissions;
import org.dynmap.bukkit.permissions.OpPermissions;
import org.dynmap.bukkit.permissions.PermissionProvider;
import org.dynmap.common.BiomeMap;
import org.dynmap.common.DynmapCommandSender;
import org.dynmap.common.DynmapPlayer;
import org.dynmap.common.DynmapServerInterface;
import org.dynmap.common.DynmapListenerManager.EventType;
import org.dynmap.markers.MarkerAPI;

public class DynmapPlugin extends JavaPlugin implements DynmapAPI {
    private DynmapCore core;
    private PermissionProvider permissions;
    private String version;
    public BukkitEventProcessor bep;
    public SnapshotCache sscache;
<<<<<<< HEAD
    private boolean has_spout = false;
    
=======
    public PlayerList playerList;

>>>>>>> 5dfc8f78
    private MapManager mapManager;
    public static DynmapPlugin plugin;

    public DynmapPlugin() {
        plugin = this;
    }
    
    /**
     * Server access abstraction class
     */
    public class BukkitServer implements DynmapServerInterface {
        @Override
        public void scheduleServerTask(Runnable run, long delay) {
            getServer().getScheduler().scheduleSyncDelayedTask(DynmapPlugin.this, run, delay);
        }
        @Override
        public DynmapPlayer[] getOnlinePlayers() {
            Player[] players = getServer().getOnlinePlayers();
            DynmapPlayer[] dplay = new DynmapPlayer[players.length];
            for(int i = 0; i < players.length; i++)
                dplay[i] = new BukkitPlayer(players[i]);
            return dplay;
        }
        @Override
        public void reload() {
            PluginManager pluginManager = getServer().getPluginManager();
            pluginManager.disablePlugin(DynmapPlugin.this);
            pluginManager.enablePlugin(DynmapPlugin.this);
        }
        @Override
        public DynmapPlayer getPlayer(String name) {
            Player p = getServer().getPlayerExact(name);
            if(p != null) {
                return new BukkitPlayer(p);
            }
            return null;
        }
        @Override
        public Set<String> getIPBans() {
            return getServer().getIPBans();
        }
        @Override
        public <T> Future<T> callSyncMethod(Callable<T> task) {
            return getServer().getScheduler().callSyncMethod(DynmapPlugin.this, task);
        }
        @Override
        public String getServerName() {
            return getServer().getServerName();
        }
        @Override
        public boolean isPlayerBanned(String pid) {
            OfflinePlayer p = getServer().getOfflinePlayer(pid);
            if((p != null) && p.isBanned())
                return true;
            return false;
        }
        @Override
        public String stripChatColor(String s) {
            return ChatColor.stripColor(s);
        }
        private Set<EventType> registered = new HashSet<EventType>();
        @Override
        public boolean requestEventNotification(EventType type) {
            if(registered.contains(type))
                return true;
            switch(type) {
                case WORLD_LOAD:
                case WORLD_UNLOAD:
                    /* Already called for normal world activation/deactivation */
                    break;
                case WORLD_SPAWN_CHANGE:
                    bep.registerEvent(Type.SPAWN_CHANGE, new WorldListener() {
                        @Override
                        public void onSpawnChange(SpawnChangeEvent evt) {
                            DynmapWorld w = new BukkitWorld(evt.getWorld());
                            core.listenerManager.processWorldEvent(EventType.WORLD_SPAWN_CHANGE, w);
                        }
                    });
                    break;
                case PLAYER_JOIN:
                case PLAYER_QUIT:
                    /* Already handled */
                    break;
                case PLAYER_BED_LEAVE:
                    bep.registerEvent(Type.PLAYER_BED_LEAVE, new PlayerListener() {
                        @Override
                        public void onPlayerBedLeave(PlayerBedLeaveEvent evt) {
                            DynmapPlayer p = new BukkitPlayer(evt.getPlayer());
                            core.listenerManager.processPlayerEvent(EventType.PLAYER_BED_LEAVE, p);
                        }
                    });
                    break;
                case PLAYER_CHAT:
                    bep.registerEvent(Type.PLAYER_CHAT, new PlayerListener() {
                        @Override
                        public void onPlayerChat(PlayerChatEvent evt) {
                            DynmapPlayer p = null;
                            if(evt.getPlayer() != null)
                                p = new BukkitPlayer(evt.getPlayer());
                            core.listenerManager.processChatEvent(EventType.PLAYER_CHAT, p, evt.getMessage());
                        }
                    });
                    break;
                case BLOCK_BREAK:
                    bep.registerEvent(Type.BLOCK_BREAK, new BlockListener() {
                        @Override
                        public void onBlockBreak(BlockBreakEvent evt) {
                            Block b = evt.getBlock();
                            Location l = b.getLocation();
                            core.listenerManager.processBlockEvent(EventType.BLOCK_BREAK, b.getType().getId(),
                                    l.getWorld().getName(), l.getBlockX(), l.getBlockY(), l.getBlockZ());
                        }
                    });
                    break;
                case SIGN_CHANGE:
                    bep.registerEvent(Type.SIGN_CHANGE, new BlockListener() {
                        @Override
                        public void onSignChange(SignChangeEvent evt) {
                            Block b = evt.getBlock();
                            Location l = b.getLocation();
                            String[] lines = evt.getLines();    /* Note: changes to this change event - intentional */
                            DynmapPlayer dp = null;
                            Player p = evt.getPlayer();
                            if(p != null) dp = new BukkitPlayer(p);
                            core.listenerManager.processSignChangeEvent(EventType.SIGN_CHANGE, b.getType().getId(),
                                    l.getWorld().getName(), l.getBlockX(), l.getBlockY(), l.getBlockZ(), lines, dp);
                        }
                    });
                    break;
                default:
                    Log.severe("Unhandled event type: " + type);
                    return false;
            }
            return true;
        }
        @Override
        public boolean sendWebChatEvent(String source, String name, String msg) {
            DynmapWebChatEvent evt = new DynmapWebChatEvent(source, name, msg);
            getServer().getPluginManager().callEvent(evt);
            return (evt.isCancelled() == false);
        }
        @Override
        public void broadcastMessage(String msg) {
            getServer().broadcastMessage(msg);
        }
        @Override
        public String[] getBiomeIDs() {
            BiomeMap[] b = BiomeMap.values();
            String[] bname = new String[b.length];
            for(int i = 0; i < bname.length; i++)
                bname[i] = b[i].toString();
            return bname;
        }
        @Override
        public double getCacheHitRate() {
            return sscache.getHitRate();
        }
        @Override
        public void resetCacheStats() {
            sscache.resetStats();
        }
    }
    /**
     * Player access abstraction class
     */
    public class BukkitPlayer extends BukkitCommandSender implements DynmapPlayer {
        private Player player;
        
        public BukkitPlayer(Player p) {
            super(p);
            player = p;
        }
        @Override
        public boolean isConnected() {
            return player.isOnline();
        }
        @Override
        public String getName() {
            return player.getName();
        }
        @Override
        public String getDisplayName() {
            return player.getDisplayName();
        }
        @Override
        public boolean isOnline() {
            return player.isOnline();
        }
        @Override
        public DynmapLocation getLocation() {
            Location loc = player.getLocation();
            return toLoc(loc);
        }
        @Override
        public String getWorld() {
            World w = player.getWorld();
            if(w != null)
                return w.getName();
            return null;
        }
        @Override
        public InetSocketAddress getAddress() {
            return player.getAddress();
        }
        @Override
        public boolean isSneaking() {
            return player.isSneaking();
        }
        @Override
        public int getHealth() {
            return player.getHealth();
        }
        @Override
        public int getArmorPoints() {
            return Armor.getArmorPoints(player);
        }
        @Override
        public DynmapLocation getBedSpawnLocation() {
            Location loc = player.getBedSpawnLocation();
            if(loc != null) {
                return toLoc(loc);
            }
            return null;
        }
    }
    /* Handler for generic console command sender */
    public class BukkitCommandSender implements DynmapCommandSender {
        private CommandSender sender;

        public BukkitCommandSender(CommandSender send) {
            sender = send;
        }
        
        @Override
        public boolean hasPrivilege(String privid) {
            return permissions.has(sender, privid);
        }

        @Override
        public void sendMessage(String msg) {
            sender.sendMessage(msg);
        }

        @Override
        public boolean isConnected() {
            return true;
        }
        @Override
        public boolean isOp() {
            return sender.isOp();
        }
    }
    
    @Override
    public void onEnable() {
        PluginDescriptionFile pdfFile = this.getDescription();
        version = pdfFile.getVersion();

        /* Initialize event processor */
        if(bep == null)
            bep = new BukkitEventProcessor(this);
 
        /* Check for Spout */
        if(detectSpout()) {
            has_spout = true;
            Log.info("Detected Spout");
        }
            
        /* Set up player login/quit event handler */
        registerPlayerLoginListener();

        permissions = NijikokunPermissions.create(getServer(), "dynmap");
        if (permissions == null)
            permissions = BukkitPermissions.create("dynmap");
        if (permissions == null)
            permissions = new OpPermissions(new String[] { "fullrender", "cancelrender", "radiusrender", "resetstats", "reload", "purgequeue", "pause", "ips-for-id", "ids-for-ip", "add-id-for-ip", "del-id-for-ip" });
        /* Get and initialize data folder */
        File dataDirectory = this.getDataFolder();
        if(dataDirectory.exists() == false)
            dataDirectory.mkdirs();
        /* Get MC version */
        String bukkitver = getServer().getVersion();
        String mcver = "1.0.0";
        int idx = bukkitver.indexOf("(MC: ");
        if(idx > 0) {
            mcver = bukkitver.substring(idx+5);
            idx = mcver.indexOf(")");
            if(idx > 0) mcver = mcver.substring(0, idx);
        }
        
        /* Instantiate core */
        if(core == null)
            core = new DynmapCore();
        /* Inject dependencies */
        core.setPluginVersion(version);
        core.setMinecraftVersion(mcver);
        core.setDataFolder(dataDirectory);
        core.setServer(new BukkitServer());
        
        /* Enable core */
        if(!core.enableCore()) {
            this.setEnabled(false);
            return;
        }
        playerList = core.playerList;
        sscache = new SnapshotCache(core.getSnapShotCacheSize());

        /* Get map manager from core */
        mapManager = core.getMapManager();
        /* Initialized the currently loaded worlds */
        for (World world : getServer().getWorlds()) {
            BukkitWorld w = new BukkitWorld(world);
            if(core.processWorldLoad(w))    /* Have core process load first - fire event listeners if good load after */
                core.listenerManager.processWorldEvent(EventType.WORLD_LOAD, w);
        }
    
        /* Register our update trigger events */
        registerEvents();
    }
    
    @Override
    public void onDisable() {
        /* Reset registered listeners */
        bep.cleanup();
        /* Disable core */
        core.disableCore();

        if(sscache != null) {
            sscache.cleanup();
            sscache = null; 
        }
    }

    @Override
    public boolean onCommand(CommandSender sender, Command cmd, String commandLabel, String[] args) {
        DynmapCommandSender dsender;
        if(sender instanceof Player) {
            dsender = new BukkitPlayer((Player)sender);
        }
        else {
            dsender = new BukkitCommandSender(sender);
        }
        return core.processCommand(dsender, cmd.getName(), commandLabel, args);
    }

    
    @Override
    public final MarkerAPI getMarkerAPI() {
        return core.getMarkerAPI();
    }

    @Override
    public final boolean markerAPIInitialized() {
        return core.markerAPIInitialized();
    }

    @Override
    public final boolean sendBroadcastToWeb(String sender, String msg) {
        return core.sendBroadcastToWeb(sender, msg);
    }

    @Override
    public final int triggerRenderOfVolume(String wid, int minx, int miny, int minz,
            int maxx, int maxy, int maxz) {
        return core.triggerRenderOfVolume(wid, minx, miny, minz, maxx, maxy, maxz);
    }

    @Override
    public final int triggerRenderOfBlock(String wid, int x, int y, int z) {
        return core.triggerRenderOfBlock(wid, x, y, z);
    }

    @Override
    public final void setPauseFullRadiusRenders(boolean dopause) {
        core.setPauseFullRadiusRenders(dopause);
    }

    @Override
    public final boolean getPauseFullRadiusRenders() {
        return core.getPauseFullRadiusRenders();
    }

    @Override
    public final void setPauseUpdateRenders(boolean dopause) {
        core.setPauseUpdateRenders(dopause);
    }

    @Override
    public final boolean getPauseUpdateRenders() {
        return core.getPauseUpdateRenders();
    }

    @Override
    public final void setPlayerVisiblity(String player, boolean is_visible) {
        core.setPlayerVisiblity(player, is_visible);
    }

    @Override
    public final boolean getPlayerVisbility(String player) {
        return core.getPlayerVisbility(player);
    }

    @Override
    public final void postPlayerMessageToWeb(String playerid, String playerdisplay,
            String message) {
        core.postPlayerMessageToWeb(playerid, playerdisplay, message);
    }

    @Override
    public final void postPlayerJoinQuitToWeb(String playerid, String playerdisplay,
            boolean isjoin) {
        core.postPlayerJoinQuitToWeb(playerid, playerdisplay, isjoin);
    }

    @Override
    public final String getDynmapCoreVersion() {
        return core.getDynmapCoreVersion();
    }

    @Override
    public final int triggerRenderOfVolume(Location l0, Location l1) {
        int x0 = l0.getBlockX(), y0 = l0.getBlockY(), z0 = l0.getBlockZ();
        int x1 = l1.getBlockX(), y1 = l1.getBlockY(), z1 = l1.getBlockZ();
        
        return core.triggerRenderOfVolume(l0.getWorld().getName(), Math.min(x0, x1), Math.min(y0, y1),
                Math.min(z0, z1), Math.max(x0, x1), Math.max(y0, y1), Math.max(z0, z1));
    }

    @Override
    public final void setPlayerVisiblity(Player player, boolean is_visible) {
        core.setPlayerVisiblity(player.getName(), is_visible);
    }

    @Override
    public final boolean getPlayerVisbility(Player player) {
        return core.getPlayerVisbility(player.getName());
    }

    @Override
    public final void postPlayerMessageToWeb(Player player, String message) {
        core.postPlayerMessageToWeb(player.getName(), player.getDisplayName(), message);
    }

    @Override
    public void postPlayerJoinQuitToWeb(Player player, boolean isjoin) {
        core.postPlayerJoinQuitToWeb(player.getName(), player.getDisplayName(), isjoin);
    }

    @Override
    public String getDynmapVersion() {
        return version;
    }
    
    private static DynmapLocation toLoc(Location l) {
        return new DynmapLocation(l.getWorld().getName(), l.getBlockX(), l.getBlockY(), l.getBlockZ());
    }
    
    private void registerPlayerLoginListener() {
        PlayerListener pl = new PlayerListener() {
            public void onPlayerJoin(PlayerJoinEvent evt) {
                DynmapPlayer dp = new BukkitPlayer(evt.getPlayer());                
                core.listenerManager.processPlayerEvent(EventType.PLAYER_JOIN, dp);
            }
            public void onPlayerQuit(PlayerQuitEvent evt) {
                DynmapPlayer dp = new BukkitPlayer(evt.getPlayer());
                core.listenerManager.processPlayerEvent(EventType.PLAYER_QUIT, dp);
            }
        };
        bep.registerEvent(Type.PLAYER_JOIN, pl);
        bep.registerEvent(Type.PLAYER_QUIT, pl);
    }

    private boolean onplace;
    private boolean onbreak;
    private boolean onblockform;
    private boolean onblockfade;
    private boolean onblockspread;
    private boolean onblockfromto;
    private boolean onblockphysics;
    private boolean onleaves;
    private boolean onburn;
    private boolean onpiston;
    private boolean onplayerjoin;
    private boolean onplayermove;
    private boolean ongeneratechunk;
    private boolean onloadchunk;
    private boolean onexplosion;

    private void registerEvents() {
        BlockListener blockTrigger = new BlockListener() {
            @Override
            public void onBlockPlace(BlockPlaceEvent event) {
                if(event.isCancelled())
                    return;
                Location loc = event.getBlock().getLocation();
                String wn = loc.getWorld().getName();
                sscache.invalidateSnapshot(wn, loc.getBlockX(), loc.getBlockY(), loc.getBlockZ());
                if(onplace) {
                    mapManager.touch(wn, loc.getBlockX(), loc.getBlockY(), loc.getBlockZ(), "blockplace");
                }
            }

            @Override
            public void onBlockBreak(BlockBreakEvent event) {
                if(event.isCancelled())
                    return;
                Location loc = event.getBlock().getLocation();
                String wn = loc.getWorld().getName();
                sscache.invalidateSnapshot(wn, loc.getBlockX(), loc.getBlockY(), loc.getBlockZ());
                if(onbreak) {
                    mapManager.touch(wn, loc.getBlockX(), loc.getBlockY(), loc.getBlockZ(), "blockbreak");
                }
            }

            @Override
            public void onLeavesDecay(LeavesDecayEvent event) {
                if(event.isCancelled())
                    return;
                Location loc = event.getBlock().getLocation();
                String wn = loc.getWorld().getName();
                sscache.invalidateSnapshot(wn, loc.getBlockX(), loc.getBlockY(), loc.getBlockZ());
                if(onleaves) {
                    mapManager.touch(wn, loc.getBlockX(), loc.getBlockY(), loc.getBlockZ(), "leavesdecay");
                }
            }
            
            @Override
            public void onBlockBurn(BlockBurnEvent event) {
                if(event.isCancelled())
                    return;
                Location loc = event.getBlock().getLocation();
                String wn = loc.getWorld().getName();
                sscache.invalidateSnapshot(wn, loc.getBlockX(), loc.getBlockY(), loc.getBlockZ());
                if(onburn) {
                    mapManager.touch(wn, loc.getBlockX(), loc.getBlockY(), loc.getBlockZ(), "blockburn");
                }
            }
            
            @Override
            public void onBlockForm(BlockFormEvent event) {
                if(event.isCancelled())
                    return;
                Location loc = event.getBlock().getLocation();
                String wn = loc.getWorld().getName();
                sscache.invalidateSnapshot(wn, loc.getBlockX(), loc.getBlockY(), loc.getBlockZ());
                if(onblockform) {
                    mapManager.touch(wn, loc.getBlockX(), loc.getBlockY(), loc.getBlockZ(), "blockform");
                }
            }

            @Override
            public void onBlockFade(BlockFadeEvent event) {
                if(event.isCancelled())
                    return;
                Location loc = event.getBlock().getLocation();
                String wn = loc.getWorld().getName();
                sscache.invalidateSnapshot(wn, loc.getBlockX(), loc.getBlockY(), loc.getBlockZ());
                if(onblockfade) {
                    mapManager.touch(wn, loc.getBlockX(), loc.getBlockY(), loc.getBlockZ(), "blockfade");
                }
            }
            
            @Override
            public void onBlockSpread(BlockSpreadEvent event) {
                if(event.isCancelled())
                    return;
                Location loc = event.getBlock().getLocation();
                String wn = loc.getWorld().getName();
                sscache.invalidateSnapshot(wn, loc.getBlockX(), loc.getBlockY(), loc.getBlockZ());
                if(onblockspread) {
                    mapManager.touch(wn, loc.getBlockX(), loc.getBlockY(), loc.getBlockZ(), "blockspread");
                }
            }

            @Override
            public void onBlockFromTo(BlockFromToEvent event) {
                if(event.isCancelled())
                    return;
                Location loc = event.getToBlock().getLocation();
                String wn = loc.getWorld().getName();
                sscache.invalidateSnapshot(wn, loc.getBlockX(), loc.getBlockY(), loc.getBlockZ());
                if(onblockfromto)
                    mapManager.touch(wn, loc.getBlockX(), loc.getBlockY(), loc.getBlockZ(), "blockfromto");
                loc = event.getBlock().getLocation();
                wn = loc.getWorld().getName();
                sscache.invalidateSnapshot(wn, loc.getBlockX(), loc.getBlockY(), loc.getBlockZ());
                if(onblockfromto)
                    mapManager.touch(wn, loc.getBlockX(), loc.getBlockY(), loc.getBlockZ(), "blockfromto");
            }
            
            @Override
            public void onBlockPhysics(BlockPhysicsEvent event) {
                if(event.isCancelled())
                    return;
                Location loc = event.getBlock().getLocation();
                String wn = loc.getWorld().getName();
                sscache.invalidateSnapshot(wn, loc.getBlockX(), loc.getBlockY(), loc.getBlockZ());
                if(onblockphysics) {
                    mapManager.touch(wn, loc.getBlockX(), loc.getBlockY(), loc.getBlockZ(), "blockphysics");
                }
            }

            @Override
            public void onBlockPistonRetract(BlockPistonRetractEvent event) {
                if(event.isCancelled())
                    return;
                Block b = event.getBlock();
                Location loc = b.getLocation();
                BlockFace dir;
                try {   /* Workaround Bukkit bug = http://leaky.bukkit.org/issues/1227 */
                    dir = event.getDirection();
                } catch (ClassCastException ccx) {
                    dir = BlockFace.NORTH;
                }
                String wn = loc.getWorld().getName();
                int x = loc.getBlockX(), y = loc.getBlockY(), z = loc.getBlockZ();
                sscache.invalidateSnapshot(wn, x, y, z);
                if(onpiston)
                    mapManager.touch(wn, x, y, z, "pistonretract");
                for(int i = 0; i < 2; i++) {
                    x += dir.getModX();
                    y += dir.getModY();
                    z += dir.getModZ();
                    sscache.invalidateSnapshot(wn, x, y, z);
                    if(onpiston)
                        mapManager.touch(wn, x, y, z, "pistonretract");
                }
            }
            @Override
            public void onBlockPistonExtend(BlockPistonExtendEvent event) {
                if(event.isCancelled())
                    return;
                Block b = event.getBlock();
                Location loc = b.getLocation();
                BlockFace dir;
                try {   /* Workaround Bukkit bug = http://leaky.bukkit.org/issues/1227 */
                    dir = event.getDirection();
                } catch (ClassCastException ccx) {
                    dir = BlockFace.NORTH;
                }
                String wn = loc.getWorld().getName();
                int x = loc.getBlockX(), y = loc.getBlockY(), z = loc.getBlockZ();
                sscache.invalidateSnapshot(wn, x, y, z);
                if(onpiston)
                    mapManager.touch(wn, x, y, z, "pistonretract");
                for(int i = 0; i < 1+event.getLength(); i++) {
                    x += dir.getModX();
                    y += dir.getModY();
                    z += dir.getModZ();
                    sscache.invalidateSnapshot(wn, x, y, z);
                    if(onpiston)
                        mapManager.touch(wn, x, y, z, "pistonretract");
                }
            }
        };
        
        // To trigger rendering.
        onplace = core.isTrigger("blockplaced");
        bep.registerEvent(Event.Type.BLOCK_PLACE, blockTrigger);
            
        onbreak = core.isTrigger("blockbreak");
        bep.registerEvent(Event.Type.BLOCK_BREAK, blockTrigger);
            
        if(core.isTrigger("snowform")) Log.info("The 'snowform' trigger has been deprecated due to Bukkit changes - use 'blockformed'");
            
        onleaves = core.isTrigger("leavesdecay");
        bep.registerEvent(Event.Type.LEAVES_DECAY, blockTrigger);
            
        onburn = core.isTrigger("blockburn");
        bep.registerEvent(Event.Type.BLOCK_BURN, blockTrigger);

        onblockform = core.isTrigger("blockformed");
        bep.registerEvent(Event.Type.BLOCK_FORM, blockTrigger);
            
        onblockfade = core.isTrigger("blockfaded");
        bep.registerEvent(Event.Type.BLOCK_FADE, blockTrigger);
            
        onblockspread = core.isTrigger("blockspread");
        bep.registerEvent(Event.Type.BLOCK_SPREAD, blockTrigger);

        onblockfromto = core.isTrigger("blockfromto");
        bep.registerEvent(Event.Type.BLOCK_FROMTO, blockTrigger);

        onblockphysics = core.isTrigger("blockphysics");
        bep.registerEvent(Event.Type.BLOCK_PHYSICS, blockTrigger);

        onpiston = core.isTrigger("pistonmoved");
        bep.registerEvent(Event.Type.BLOCK_PISTON_EXTEND, blockTrigger);
        bep.registerEvent(Event.Type.BLOCK_PISTON_RETRACT, blockTrigger);
        /* Register player event trigger handlers */
        PlayerListener playerTrigger = new PlayerListener() {
            @Override
            public void onPlayerJoin(PlayerJoinEvent event) {
                if(onplayerjoin) {
                    Location loc = event.getPlayer().getLocation();
                    mapManager.touch(loc.getWorld().getName(), loc.getBlockX(), loc.getBlockY(), loc.getBlockZ(), "playerjoin");
                }
                core.listenerManager.processPlayerEvent(EventType.PLAYER_JOIN, new BukkitPlayer(event.getPlayer()));
            }
            @Override
            public void onPlayerQuit(PlayerQuitEvent event) {
                core.listenerManager.processPlayerEvent(EventType.PLAYER_QUIT, new BukkitPlayer(event.getPlayer()));
            }

            @Override
            public void onPlayerMove(PlayerMoveEvent event) {
                Location loc = event.getPlayer().getLocation();
                mapManager.touch(loc.getWorld().getName(), loc.getBlockX(), loc.getBlockY(), loc.getBlockZ(), "playermove");
            }
        };

        onplayerjoin = core.isTrigger("playerjoin");
        onplayermove = core.isTrigger("playermove");
        bep.registerEvent(Event.Type.PLAYER_JOIN, playerTrigger);
        bep.registerEvent(Event.Type.PLAYER_QUIT, playerTrigger);
        if(onplayermove)
            bep.registerEvent(Event.Type.PLAYER_MOVE, playerTrigger);

        /* Register entity event triggers */
        EntityListener entityTrigger = new EntityListener() {
            @Override
            public void onEntityExplode(EntityExplodeEvent event) {
                Location loc = event.getLocation();
                String wname = loc.getWorld().getName();
                int minx, maxx, miny, maxy, minz, maxz;
                minx = maxx = loc.getBlockX();
                miny = maxy = loc.getBlockY();
                minz = maxz = loc.getBlockZ();
                /* Calculate volume impacted by explosion */
                List<Block> blocks = event.blockList();
                for(Block b: blocks) {
                    Location l = b.getLocation();
                    int x = l.getBlockX();
                    if(x < minx) minx = x;
                    if(x > maxx) maxx = x;
                    int y = l.getBlockY();
                    if(y < miny) miny = y;
                    if(y > maxy) maxy = y;
                    int z = l.getBlockZ();
                    if(z < minz) minz = z;
                    if(z > maxz) maxz = z;
                }
                sscache.invalidateSnapshot(wname, minx, miny, minz, maxx, maxy, maxz);
                if(onexplosion) {
                    mapManager.touchVolume(wname, minx, miny, minz, maxx, maxy, maxz, "entityexplode");
                }
            }
        };
        onexplosion = core.isTrigger("explosion");
        bep.registerEvent(Event.Type.ENTITY_EXPLODE, entityTrigger);
        
        
        /* Register world event triggers */
        WorldListener worldTrigger = new WorldListener() {
            @Override
            public void onChunkLoad(ChunkLoadEvent event) {
                if(DynmapCore.ignore_chunk_loads)
                    return;
                Chunk c = event.getChunk();
                /* Touch extreme corners */
                int x = c.getX() << 4;
                int z = c.getZ() << 4;
                mapManager.touchVolume(event.getWorld().getName(), x, 0, z, x+15, 128, z+16, "chunkload");
            }
            @Override
            public void onChunkPopulate(ChunkPopulateEvent event) {
                Chunk c = event.getChunk();
                /* Touch extreme corners */
                int x = c.getX() << 4;
                int z = c.getZ() << 4;
                mapManager.touchVolume(event.getWorld().getName(), x, 0, z, x+15, 128, z+16, "chunkpopulate");
            }
            @Override
            public void onWorldLoad(WorldLoadEvent event) {
                core.updateConfigHashcode();
                BukkitWorld w = new BukkitWorld(event.getWorld());
                if(core.processWorldLoad(w))    /* Have core process load first - fire event listeners if good load after */
                    core.listenerManager.processWorldEvent(EventType.WORLD_LOAD, w);
            }
            @Override
            public void onWorldUnload(WorldUnloadEvent event) {
                core.updateConfigHashcode();
                DynmapWorld w = core.getWorld(event.getWorld().getName());
                if(w != null)
                    core.listenerManager.processWorldEvent(EventType.WORLD_UNLOAD, w);
            }
        };

        ongeneratechunk = core.isTrigger("chunkgenerated");
        if(ongeneratechunk) {
            bep.registerEvent(Event.Type.CHUNK_POPULATED, worldTrigger);
        }
        onloadchunk = core.isTrigger("chunkloaded");
        if(onloadchunk) { 
            bep.registerEvent(Event.Type.CHUNK_LOAD, worldTrigger);
        }

        // To link configuration to real loaded worlds.
        bep.registerEvent(Event.Type.WORLD_LOAD, worldTrigger);
        bep.registerEvent(Event.Type.WORLD_UNLOAD, worldTrigger);
    }

    private boolean detectSpout() {
        Plugin p = this.getServer().getPluginManager().getPlugin("Spout");
        return (p != null);
    }
    
    public boolean hasSpout() {
        return has_spout;
    }
}<|MERGE_RESOLUTION|>--- conflicted
+++ resolved
@@ -76,13 +76,8 @@
     private String version;
     public BukkitEventProcessor bep;
     public SnapshotCache sscache;
-<<<<<<< HEAD
     private boolean has_spout = false;
-    
-=======
     public PlayerList playerList;
-
->>>>>>> 5dfc8f78
     private MapManager mapManager;
     public static DynmapPlugin plugin;
 
