package org.dynmap;

import java.io.File;
import java.io.FileOutputStream;
import java.io.FileNotFoundException;
import java.io.IOException;
import java.lang.reflect.Constructor;
import java.net.InetAddress;
import java.net.UnknownHostException;
import java.util.List;
import java.util.Map;
import java.util.logging.Logger;
import java.util.Timer;

import org.bukkit.Location;
import org.bukkit.World;
import org.bukkit.command.Command;
import org.bukkit.command.CommandSender;
import org.bukkit.entity.Player;
import org.bukkit.event.Event;
import org.bukkit.event.Event.Priority;
import org.bukkit.event.block.BlockListener;
import org.bukkit.event.player.PlayerListener;
import org.bukkit.event.world.WorldEvent;
import org.bukkit.event.world.WorldListener;
import org.bukkit.plugin.java.JavaPlugin;
import org.bukkit.util.config.Configuration;
import org.dynmap.Event.Listener;
import org.dynmap.debug.Debug;
import org.dynmap.debug.Debugger;
import org.dynmap.web.HttpServer;
import org.dynmap.web.handlers.ClientConfigurationHandler;
import org.dynmap.web.handlers.ClientUpdateHandler;
import org.dynmap.web.handlers.FilesystemHandler;
import org.dynmap.web.handlers.SendMessageHandler;
import org.dynmap.web.handlers.SendMessageHandler.Message;
import org.dynmap.web.Json;

public class DynmapPlugin extends JavaPlugin {

    protected static final Logger log = Logger.getLogger("Minecraft");

    public HttpServer webServer = null;
    public MapManager mapManager = null;
    public PlayerList playerList;
    public Configuration configuration;

    public static File tilesDirectory;
<<<<<<< HEAD
=======
	private Timer timer;
    public static File dataRoot;

    public DynmapPlugin(PluginLoader pluginLoader, Server instance, PluginDescriptionFile desc, File folder, File plugin, ClassLoader cLoader) {
        super(pluginLoader, instance, desc, folder, plugin, cLoader);
        dataRoot = folder;
    }
>>>>>>> 6ab82174

    public World getWorld() {
        return getServer().getWorlds().get(0);
    }

    public MapManager getMapManager() {
        return mapManager;
    }

    public HttpServer getWebServer() {
        return webServer;
    }

    public void onEnable() {
        configuration = new Configuration(new File(this.getDataFolder(), "configuration.txt"));
        configuration.load();

        loadDebuggers();

        tilesDirectory = getFile(configuration.getString("tilespath", "web/tiles"));
        tilesDirectory.mkdirs();

        playerList = new PlayerList(getServer(), getFile("hiddenplayers.txt"));
        playerList.load();

        mapManager = new MapManager(this, configuration);
        mapManager.startRendering();

<<<<<<< HEAD
        InetAddress bindAddress;
        {
            String address = configuration.getString("webserver-bindaddress", "0.0.0.0");
            try {
                bindAddress = address.equals("0.0.0.0")
                        ? null
                        : InetAddress.getByName(address);
            } catch (UnknownHostException e) {
                bindAddress = null;
            }
        }
        int port = configuration.getInt("webserver-port", 8123);

        webServer = new HttpServer(bindAddress, port);
        webServer.handlers.put("/", new FilesystemHandler(getFile(configuration.getString("webpath", "web"))));
        webServer.handlers.put("/tiles/", new FilesystemHandler(tilesDirectory));
        webServer.handlers.put("/up/", new ClientUpdateHandler(mapManager, playerList, getServer()));
        webServer.handlers.put("/up/configuration", new ClientConfigurationHandler((Map<?, ?>) configuration.getProperty("web")));

        SendMessageHandler messageHandler = new SendMessageHandler();
        messageHandler.onMessageReceived.addListener(new Listener<SendMessageHandler.Message>() {
            @Override
            public void triggered(Message t) {
                mapManager.pushUpdate(new Client.WebChatMessage(t.name, t.message));
                log.info("[WEB]" + t.name + ": " + t.message);
                getServer().broadcastMessage("[WEB]" + t.name + ": " + t.message);
            }
        });
        webServer.handlers.put("/up/sendmessage", messageHandler);

        try {
            webServer.startServer();
        } catch (IOException e) {
            log.severe("Failed to start WebServer on " + bindAddress + ":" + port + "!");
        }
=======
		if(!configuration.getBoolean("disable-webserver", true)) {
			InetAddress bindAddress;
			{
				String address = configuration.getString("webserver-bindaddress", "0.0.0.0");
				try {
					bindAddress = address.equals("0.0.0.0")
							? null
							: InetAddress.getByName(address);
				} catch (UnknownHostException e) {
					bindAddress = null;
				}
			}
			int port = configuration.getInt("webserver-port", 8123);

			webServer = new HttpServer(bindAddress, port);
			webServer.handlers.put("/", new FilesystemHandler(getFile(configuration.getString("webpath", "web"))));
			webServer.handlers.put("/tiles/", new FilesystemHandler(tilesDirectory));
			webServer.handlers.put("/up/", new ClientUpdateHandler(mapManager, playerList, getServer()));
			webServer.handlers.put("/up/configuration", new ClientConfigurationHandler((Map<?, ?>) configuration.getProperty("web")));

			SendMessageHandler messageHandler = new SendMessageHandler();
			messageHandler.onMessageReceived.addListener(new Listener<SendMessageHandler.Message>() {
				@Override
				public void triggered(Message t) {
					log.info("[WEB] " + t.name + ": " + t.message);
					getServer().broadcastMessage("[WEB] " + t.name + ": " + t.message);
				}
			});
			webServer.handlers.put("/up/sendmessage", messageHandler);

			try {
				webServer.startServer();
			} catch (IOException e) {
				log.severe("Failed to start WebServer on " + bindAddress + ":" + port + "!");
			}
		}

		if(configuration.getBoolean("jsonfile", false)) {
			jsonConfig();
			int jsonInterval = configuration.getInt("jsonfile-interval", 1) * 1000;
			 timer = new Timer();
			 timer.scheduleAtFixedRate(new JsonTimerTask(this, configuration), jsonInterval, jsonInterval);
		}
>>>>>>> 6ab82174

        registerEvents();
    }

    public void onDisable() {
        mapManager.stopRendering();

        if (webServer != null) {
            webServer.shutdown();
            webServer = null;
        }

		if(timer != null) {
			timer.cancel();
		}

        Debug.clearDebuggers();
    }

    public void registerEvents() {
        BlockListener blockListener = new DynmapBlockListener(mapManager);
        getServer().getPluginManager().registerEvent(Event.Type.BLOCK_PLACED, blockListener, Priority.Monitor, this);
        getServer().getPluginManager().registerEvent(Event.Type.BLOCK_DAMAGED, blockListener, Priority.Monitor, this);

        WorldListener worldListener = new WorldListener() {
            @Override
            public void onWorldLoaded(WorldEvent event) {
                mapManager.activateWorld(event.getWorld());
            }
        };
        getServer().getPluginManager().registerEvent(Event.Type.WORLD_LOADED, worldListener, Priority.Monitor, this);

        PlayerListener playerListener = new DynmapPlayerListener(this);
        //getServer().getPluginManager().registerEvent(Event.Type.PLAYER_COMMAND, playerListener, Priority.Normal, this);
        getServer().getPluginManager().registerEvent(Event.Type.PLAYER_CHAT, playerListener, Priority.Normal, this);
        getServer().getPluginManager().registerEvent(Event.Type.PLAYER_LOGIN, playerListener, Priority.Normal, this);
        getServer().getPluginManager().registerEvent(Event.Type.PLAYER_JOIN, playerListener, Priority.Normal, this);
        getServer().getPluginManager().registerEvent(Event.Type.PLAYER_QUIT, playerListener, Priority.Normal, this);
    }

    private static File combinePaths(File parent, String path) {
        return combinePaths(parent, new File(path));
    }

    private static File combinePaths(File parent, File path) {
        if (path.isAbsolute())
            return path;
        return new File(parent, path.getPath());
    }

    public File getFile(String path) {
        return combinePaths(getDataFolder(), path);
    }

    protected void loadDebuggers() {
        Object debuggersConfiguration = configuration.getProperty("debuggers");
        Debug.clearDebuggers();
        if (debuggersConfiguration != null) {
            for (Object debuggerConfiguration : (List<?>) debuggersConfiguration) {
                Map<?, ?> debuggerConfigurationMap = (Map<?, ?>) debuggerConfiguration;
                try {
                    Class<?> debuggerClass = Class.forName((String) debuggerConfigurationMap.get("class"));
                    Constructor<?> constructor = debuggerClass.getConstructor(JavaPlugin.class, Map.class);
                    Debugger debugger = (Debugger) constructor.newInstance(this, debuggerConfigurationMap);
                    Debug.addDebugger(debugger);
                } catch (Exception e) {
                    log.severe("Error loading debugger: " + e);
                    e.printStackTrace();
                    continue;
                }

            }
        }
    }

    @Override
    public boolean onCommand(CommandSender sender, Command cmd, String commandLabel, String[] args) {
        if (!cmd.getName().equalsIgnoreCase("dynmap"))
            return false;
        Player player = null;
        if (sender instanceof Player)
            player = (Player) sender;
        if (args.length > 0) {
            if (args[0].equals("render")) {
                if (sender instanceof Player) {
                    mapManager.touch(((Player) sender).getLocation());
                    return true;
                }
            } else if (args[0].equals("hide")) {
                if (args.length == 1 && player != null) {
                    playerList.hide(player.getName());
                    sender.sendMessage("You are now hidden on Dynmap.");
                    return true;
                } else {
                    for (int i = 1; i < args.length; i++) {
                        playerList.hide(args[i]);
                        sender.sendMessage(args[i] + " is now hidden on Dynmap.");
                    }
                    return true;
                }
            } else if (args[0].equals("show")) {
                if (args.length == 1 && player != null) {
                    playerList.show(player.getName());
                    sender.sendMessage("You are now visible on Dynmap.");
                    return true;
                } else {
                    for (int i = 1; i < args.length; i++) {
                        playerList.show(args[i]);
                        sender.sendMessage(args[i] + " is now visible on Dynmap.");
                    }
                    return true;
                }
            } else if (args[0].equals("fullrender")) {
                if (player == null || player.isOp()) {
                    if (args.length > 2) {
                        for (int i = 1; i < args.length; i++) {
                            World w = getServer().getWorld(args[i]);
                            mapManager.renderFullWorld(new Location(w, 0, 0, 0));
                        }
                        return true;
                    } else if (player != null) {
                        mapManager.renderFullWorld(player.getLocation());
                        return true;
                    }
                } else if (player != null) {
                    player.sendMessage("Only OPs are allowed to use this command!");
                    return true;
                }
            }
        }
        return false;
    }

	private void jsonConfig()
	{
		File outputFile;
		Map<?, ?> clientConfig =  (Map<?, ?>) configuration.getProperty("web");
		File webpath = new File(configuration.getString("webpath", "web"), "dynmap_config.json");
		if(webpath.isAbsolute())
			outputFile = webpath;
		else
			outputFile = new File(DynmapPlugin.dataRoot, webpath.toString());

		try
		{
			FileOutputStream fos = new FileOutputStream(outputFile);
			fos.write(Json.stringifyJson(clientConfig).getBytes());
			fos.close();
		}
		catch(FileNotFoundException ex)
		{
			System.out.println("FileNotFoundException : " + ex);
		}
		catch(IOException ioe)
		{
			System.out.println("IOException : " + ioe);
		}
	}
}<|MERGE_RESOLUTION|>--- conflicted
+++ resolved
@@ -45,17 +45,9 @@
     public PlayerList playerList;
     public Configuration configuration;
 
+    public Timer timer;
+
     public static File tilesDirectory;
-<<<<<<< HEAD
-=======
-	private Timer timer;
-    public static File dataRoot;
-
-    public DynmapPlugin(PluginLoader pluginLoader, Server instance, PluginDescriptionFile desc, File folder, File plugin, ClassLoader cLoader) {
-        super(pluginLoader, instance, desc, folder, plugin, cLoader);
-        dataRoot = folder;
-    }
->>>>>>> 6ab82174
 
     public World getWorld() {
         return getServer().getWorlds().get(0);
@@ -84,7 +76,19 @@
         mapManager = new MapManager(this, configuration);
         mapManager.startRendering();
 
-<<<<<<< HEAD
+        loadWebserver();
+
+        if (configuration.getBoolean("jsonfile", false)) {
+            jsonConfig();
+            int jsonInterval = configuration.getInt("jsonfile-interval", 1) * 1000;
+            timer = new Timer();
+            timer.scheduleAtFixedRate(new JsonTimerTask(this, configuration), jsonInterval, jsonInterval);
+        }
+
+        registerEvents();
+    }
+
+    public void loadWebserver() {
         InetAddress bindAddress;
         {
             String address = configuration.getString("webserver-bindaddress", "0.0.0.0");
@@ -120,53 +124,6 @@
         } catch (IOException e) {
             log.severe("Failed to start WebServer on " + bindAddress + ":" + port + "!");
         }
-=======
-		if(!configuration.getBoolean("disable-webserver", true)) {
-			InetAddress bindAddress;
-			{
-				String address = configuration.getString("webserver-bindaddress", "0.0.0.0");
-				try {
-					bindAddress = address.equals("0.0.0.0")
-							? null
-							: InetAddress.getByName(address);
-				} catch (UnknownHostException e) {
-					bindAddress = null;
-				}
-			}
-			int port = configuration.getInt("webserver-port", 8123);
-
-			webServer = new HttpServer(bindAddress, port);
-			webServer.handlers.put("/", new FilesystemHandler(getFile(configuration.getString("webpath", "web"))));
-			webServer.handlers.put("/tiles/", new FilesystemHandler(tilesDirectory));
-			webServer.handlers.put("/up/", new ClientUpdateHandler(mapManager, playerList, getServer()));
-			webServer.handlers.put("/up/configuration", new ClientConfigurationHandler((Map<?, ?>) configuration.getProperty("web")));
-
-			SendMessageHandler messageHandler = new SendMessageHandler();
-			messageHandler.onMessageReceived.addListener(new Listener<SendMessageHandler.Message>() {
-				@Override
-				public void triggered(Message t) {
-					log.info("[WEB] " + t.name + ": " + t.message);
-					getServer().broadcastMessage("[WEB] " + t.name + ": " + t.message);
-				}
-			});
-			webServer.handlers.put("/up/sendmessage", messageHandler);
-
-			try {
-				webServer.startServer();
-			} catch (IOException e) {
-				log.severe("Failed to start WebServer on " + bindAddress + ":" + port + "!");
-			}
-		}
-
-		if(configuration.getBoolean("jsonfile", false)) {
-			jsonConfig();
-			int jsonInterval = configuration.getInt("jsonfile-interval", 1) * 1000;
-			 timer = new Timer();
-			 timer.scheduleAtFixedRate(new JsonTimerTask(this, configuration), jsonInterval, jsonInterval);
-		}
->>>>>>> 6ab82174
-
-        registerEvents();
     }
 
     public void onDisable() {
@@ -177,9 +134,9 @@
             webServer = null;
         }
 
-		if(timer != null) {
-			timer.cancel();
-		}
+        if (timer != null) {
+            timer.cancel();
+        }
 
         Debug.clearDebuggers();
     }
@@ -298,29 +255,23 @@
         return false;
     }
 
-	private void jsonConfig()
-	{
-		File outputFile;
-		Map<?, ?> clientConfig =  (Map<?, ?>) configuration.getProperty("web");
-		File webpath = new File(configuration.getString("webpath", "web"), "dynmap_config.json");
-		if(webpath.isAbsolute())
-			outputFile = webpath;
-		else
-			outputFile = new File(DynmapPlugin.dataRoot, webpath.toString());
-
-		try
-		{
-			FileOutputStream fos = new FileOutputStream(outputFile);
-			fos.write(Json.stringifyJson(clientConfig).getBytes());
-			fos.close();
-		}
-		catch(FileNotFoundException ex)
-		{
-			System.out.println("FileNotFoundException : " + ex);
-		}
-		catch(IOException ioe)
-		{
-			System.out.println("IOException : " + ioe);
-		}
-	}
+    private void jsonConfig() {
+        File outputFile;
+        Map<?, ?> clientConfig = (Map<?, ?>) configuration.getProperty("web");
+        File webpath = new File(configuration.getString("webpath", "web"), "dynmap_config.json");
+        if (webpath.isAbsolute())
+            outputFile = webpath;
+        else
+            outputFile = new File(getDataFolder(), webpath.toString());
+
+        try {
+            FileOutputStream fos = new FileOutputStream(outputFile);
+            fos.write(Json.stringifyJson(clientConfig).getBytes());
+            fos.close();
+        } catch (FileNotFoundException ex) {
+            System.out.println("FileNotFoundException : " + ex);
+        } catch (IOException ioe) {
+            System.out.println("IOException : " + ioe);
+        }
+    }
 }