--- conflicted
+++ resolved
@@ -27,12 +27,9 @@
 import org.dynmap.web.handlers.ClientConfigurationHandler;
 import org.dynmap.web.handlers.ClientUpdateHandler;
 import org.dynmap.web.handlers.FilesystemHandler;
-<<<<<<< HEAD
-import org.dynmap.web.Json;
-=======
 import org.dynmap.web.handlers.SendMessageHandler;
 import org.dynmap.web.handlers.SendMessageHandler.Message;
->>>>>>> 909207ac
+import org.dynmap.web.Json;
 
 public class DynmapPlugin extends JavaPlugin {
 
@@ -43,14 +40,8 @@
     private PlayerList playerList;
     private Configuration configuration;
 
-<<<<<<< HEAD
+    public static File tilesDirectory;
 	private Timer timer;
-
-    private BukkitPlayerDebugger debugger = new BukkitPlayerDebugger(this);
-
-=======
-    public static File tilesDirectory;
->>>>>>> 909207ac
     public static File dataRoot;
 
     public DynmapPlugin(PluginLoader pluginLoader, Server instance, PluginDescriptionFile desc, File folder, File plugin, ClassLoader cLoader) {
@@ -85,7 +76,6 @@
         mapManager = new MapManager(configuration);
         mapManager.startRendering();
 
-<<<<<<< HEAD
 		if(!configuration.getBoolean("disable-webserver", true)) {
 			InetAddress bindAddress;
 			{
@@ -101,10 +91,20 @@
 			int port = configuration.getInt("webserver-port", 8123);
 
 			webServer = new HttpServer(bindAddress, port);
-			webServer.handlers.put("/", new FilesystemHandler(mapManager.webDirectory));
-			webServer.handlers.put("/tiles/", new FilesystemHandler(mapManager.tileDirectory));
-			webServer.handlers.put("/up/", new ClientUpdateHandler(mapManager, playerList, getWorld()));
+			webServer.handlers.put("/", new FilesystemHandler(getFile(configuration.getString("webpath", "web"))));
+			webServer.handlers.put("/tiles/", new FilesystemHandler(tilesDirectory));
+			webServer.handlers.put("/up/", new ClientUpdateHandler(mapManager, playerList, getServer()));
 			webServer.handlers.put("/up/configuration", new ClientConfigurationHandler((Map<?, ?>) configuration.getProperty("web")));
+
+			SendMessageHandler messageHandler = new SendMessageHandler();
+			messageHandler.onMessageReceived.addListener(new Listener<SendMessageHandler.Message>() {
+				@Override
+				public void triggered(Message t) {
+					log.info("[WEB] " + t.name + ": " + t.message);
+					getServer().broadcastMessage("[WEB] " + t.name + ": " + t.message);
+				}
+			});
+			webServer.handlers.put("/up/sendmessage", messageHandler);
 
 			try {
 				webServer.startServer();
@@ -119,42 +119,6 @@
 			 timer = new Timer();
 			 timer.scheduleAtFixedRate(new JsonTimerTask(this, configuration), jsonInterval, jsonInterval);
 		}
-=======
-        InetAddress bindAddress;
-        {
-            String address = configuration.getString("webserver-bindaddress", "0.0.0.0");
-            try {
-                bindAddress = address.equals("0.0.0.0")
-                        ? null
-                        : InetAddress.getByName(address);
-            } catch (UnknownHostException e) {
-                bindAddress = null;
-            }
-        }
-        int port = configuration.getInt("webserver-port", 8123);
-
-        webServer = new HttpServer(bindAddress, port);
-        webServer.handlers.put("/", new FilesystemHandler(getFile(configuration.getString("webpath", "web"))));
-        webServer.handlers.put("/tiles/", new FilesystemHandler(tilesDirectory));
-        webServer.handlers.put("/up/", new ClientUpdateHandler(mapManager, playerList, getServer()));
-        webServer.handlers.put("/up/configuration", new ClientConfigurationHandler((Map<?, ?>) configuration.getProperty("web")));
-
-        SendMessageHandler messageHandler = new SendMessageHandler();
-        messageHandler.onMessageReceived.addListener(new Listener<SendMessageHandler.Message>() {
-            @Override
-            public void triggered(Message t) {
-                log.info("[WEB] " + t.name + ": " + t.message);
-                getServer().broadcastMessage("[WEB] " + t.name + ": " + t.message);
-            }
-        });
-        webServer.handlers.put("/up/sendmessage", messageHandler);
-
-        try {
-            webServer.startServer();
-        } catch (IOException e) {
-            log.severe("Failed to start WebServer on " + bindAddress + ":" + port + "!");
-        }
->>>>>>> 909207ac
 
         registerEvents();
     }
@@ -179,7 +143,20 @@
         getServer().getPluginManager().registerEvent(Event.Type.PLAYER_CHAT, playerListener, Priority.Normal, this);
     }
 
-<<<<<<< HEAD
+    private static File combinePaths(File parent, String path) {
+        return combinePaths(parent, new File(path));
+    }
+
+    private static File combinePaths(File parent, File path) {
+        if (path.isAbsolute())
+            return path;
+        return new File(parent, path.getPath());
+    }
+
+    public File getFile(String path) {
+        return combinePaths(DynmapPlugin.dataRoot, path);
+    }
+
 	private void jsonConfig()
 	{
 		File outputFile;
@@ -205,19 +182,4 @@
 			System.out.println("IOException : " + ioe);
 		}
 	}
-=======
-    private static File combinePaths(File parent, String path) {
-        return combinePaths(parent, new File(path));
-    }
-
-    private static File combinePaths(File parent, File path) {
-        if (path.isAbsolute())
-            return path;
-        return new File(parent, path.getPath());
-    }
-
-    public File getFile(String path) {
-        return combinePaths(DynmapPlugin.dataRoot, path);
-    }
->>>>>>> 909207ac
 }