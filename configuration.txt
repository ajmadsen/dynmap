--- conflicted
+++ resolved
@@ -1,11 +1,10 @@
-<<<<<<< HEAD
 # All paths in this configuration file are relative to Dynmap's data-folder: minecraft_server/plugins/dynmap/
 
 # How often a tile gets rendered (in seconds).
 renderinterval: 1
 
 # The path where the tile-files are placed.
-tilepath: web/tiles
+tilespath: web/tiles
 
 # The path where the web-files are located.
 webpath: web
@@ -24,56 +23,6 @@
 
 # How often the json file gets written to(in seconds)
 jsonfile-interval: 1000
-
-disabledcommands:
-  - fullrender
-
-# The maptypes Dynmap will use to render.
-maps:
-  - class: org.dynmap.kzedmap.KzedMap
-    renderers:
-      - class: org.dynmap.kzedmap.DefaultTileRenderer
-        prefix: t
-      - class: org.dynmap.kzedmap.CaveTileRenderer
-        prefix: ct
-
-web:
-    # Interval the browser should poll for updates.
-    updaterate: 2000
-    
-    showchatballoons: true
-    showplayerfacesonmap: true
-    showplayerfacesinmenu: true
-    focuschatballoons: false
-    
-    # The name of the map shown when opening Dynmap's page (must be in menu).
-    defaultmap: defaultmap
-    
-    # The maps shown in the menu.
-    shownmaps:
-      - type: KzedMapType
-        name: defaultmap
-        prefix: t
-      - type: KzedMapType
-        name: cavemap
-        prefix: ct
-=======
-# All paths in this configuration file are relative to Dynmap's data-folder: minecraft_server/plugins/dynmap/
-
-# How often a tile gets rendered (in seconds).
-renderinterval: 1
-
-# The path where the tile-files are placed.
-tilespath: web/tiles
-
-# The path where the web-files are located.
-webpath: web
-
-# The network-interface the webserver will bind to (0.0.0.0 for all interfaces, 127.0.0.1 for only local access).
-webserver-bindaddress: 0.0.0.0
-
-# The TCP-port the webserver will listen on.
-webserver-port: 8123
 
 disabledcommands:
   - fullrender
@@ -121,5 +70,4 @@
     shownworlds:
       - world
       - nether
-      - world_bad
->>>>>>> 909207ac
+      - world_bad