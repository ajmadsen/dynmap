--- conflicted
+++ resolved
@@ -15,8 +15,6 @@
 # The TCP-port the webserver will listen on.
 webserver-port: 8123
 
-<<<<<<< HEAD
-=======
 # Disables Webserver portion of Dynmap (Advanced users only)
 disable-webserver: false
 
@@ -26,10 +24,6 @@
 # How often the json file gets written to(in seconds)
 jsonfile-interval: 1000
 
-disabledcommands:
-  - fullrender
-
->>>>>>> 6ab82174
 # The maptypes Dynmap will use to render.
 worlds:
   - name: world
@@ -51,19 +45,16 @@
             maximumheight: 64
 
 web:
+    # Handles the clientside updates differently only enable if using jsonfile
+    jsonfile: false
+
     # Interval the browser should poll for updates.
     updaterate: 2000
     
-<<<<<<< HEAD
     # showchat: modal/balloons
     showchat: modal
     messagettl: 15000
-=======
-    # Handles the clientside updates differently only enable if using jsonfile
-    jsonfile: false
-    
-    showchatballoons: true
->>>>>>> 6ab82174
+        
     showplayerfacesonmap: true
     showplayerfacesinmenu: true
     focuschatballoons: false
